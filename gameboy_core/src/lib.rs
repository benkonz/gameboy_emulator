--- conflicted
+++ resolved
@@ -27,20 +27,12 @@
 }
 impl Gameboy {
     /// Loads game from rom. Needs a Real Time Clock
-<<<<<<< HEAD
-    pub fn from_rom(rom: Vec<u8>, rtc: Box<dyn RTC>) -> Gameboy {
-        Gameboy {
-            emulator: Emulator::from_cartridge(Cartridge::from_rom(rom), rtc),
-            controller: Controller::new(),
-        }
-=======
     pub fn from_rom(rom: Vec<u8>, rtc: Box<dyn RTC>) -> Result<Gameboy, String> {
         let cartridge = Cartridge::from_rom(rom)?;
         Ok(Gameboy {
             emulator: Emulator::from_cartridge(cartridge, rtc),
             controller: Controller::new(),
         })
->>>>>>> 54ff6c79
     }
     /// Run emulation step
     pub fn emulate(&mut self, system: &mut impl PixelMapper) -> emulator::step_result::StepResult {
@@ -49,7 +41,6 @@
     pub fn get_audio_buffer(&self) -> &[f32] {
         self.emulator.get_audio_buffer()
     }
-<<<<<<< HEAD
     pub fn set_cartridge_ram(&mut self,ram:Vec<u8>){
         self.emulator.get_cartridge_mut().set_ram(ram)
     }
@@ -70,13 +61,6 @@
     }
     pub fn set_last_timestamp(&mut self,rtc:Rtc,timestamp:u64){
         self.emulator.get_cartridge_mut().set_last_timestamp(rtc, timestamp)
-=======
-    pub fn get_cartridge(&self) -> &Cartridge {
-        self.emulator.get_cartridge()
-    }
-    pub fn get_cartridge_mut(&mut self) -> &mut Cartridge {
-        self.emulator.get_cartridge_mut()
->>>>>>> 54ff6c79
     }
     pub fn set_ram_change_callback(&mut self, f: Box<dyn FnMut(usize, u8)>) {
         self.emulator.set_ram_change_callback(f)
@@ -87,8 +71,5 @@
     pub fn release_button(&mut self, button: Button) {
         self.controller.release(button)
     }
-<<<<<<< HEAD
     
-=======
->>>>>>> 54ff6c79
 }
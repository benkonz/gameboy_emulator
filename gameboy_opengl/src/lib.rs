--- conflicted
+++ resolved
@@ -4,11 +4,7 @@
 use crate::native_rtc::NativeRTC;
 use crate::screen::Screen;
 use directories::BaseDirs;
-<<<<<<< HEAD
-use gameboy_core::{Button, Gameboy, Rtc, StepResult};
-=======
 use gameboy_core::{Button, Cartridge, Gameboy, Rtc, StepResult};
->>>>>>> 54ff6c79
 use sdl2::audio::AudioSpecDesired;
 use sdl2::event::Event;
 use sdl2::keyboard::Keycode;
@@ -56,17 +52,10 @@
     canvas.clear();
 
     let rtc = Box::new(NativeRTC::new());
-<<<<<<< HEAD
     let mut emulator = Gameboy::from_rom(rom, rtc);
 
     load_ram_save_data(&mut emulator).map_err(|e| format!("{:?}", e))?;
     load_timestamp_data(&mut emulator).map_err(|e| format!("{:?}", e))?;
-=======
-    let mut emulator = Gameboy::from_rom(rom, rtc)?;
-
-    load_ram_save_data(emulator.get_cartridge_mut()).map_err(|e| format!("{:?}", e))?;
-    load_timestamp_data(emulator.get_cartridge_mut()).map_err(|e| format!("{:?}", e))?;
->>>>>>> 54ff6c79
 
     let mut ram_save_file = get_ram_save_file(&emulator);
     let mut timestamp_save_file = get_timestamp_save_file(&emulator);

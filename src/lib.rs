#[cfg(target_arch = "wasm32")]
<<<<<<< HEAD
extern crate gameboy_opengl_web;
#[cfg(target_arch = "wasm32")]
pub use gameboy_opengl_web::DOMInfo;
#[cfg(target_arch = "wasm32")]
=======
>>>>>>> 31fbc186
#[macro_use]
extern crate stdweb;

/// # Safety
///
/// creates a vector from the pointer and length.
#[cfg(not(target_arch = "wasm32"))]
#[no_mangle]
pub unsafe fn start(pointer: *mut u8, length: usize) {
    let rom = Vec::from_raw_parts(pointer, length, length);
    gameboy_opengl::start(rom).unwrap();
}

#[cfg(target_arch = "wasm32")]
#[js_export]
pub fn start(rom: Vec<u8>, dom_ids: String) {
    match serde_json::from_str(dom_ids.as_str()) {
        Ok(dom_info) => gameboy_opengl_web::start(rom, dom_info),
        Err(err) => {
            let msg = format!("{:?}", err);
<<<<<<< HEAD
            console!(log, "bad parse: ", msg);
=======
            console!(error, "bad parse: ", msg);
>>>>>>> 31fbc186
        }
    }
}<|MERGE_RESOLUTION|>--- conflicted
+++ resolved
@@ -1,11 +1,8 @@
 #[cfg(target_arch = "wasm32")]
-<<<<<<< HEAD
 extern crate gameboy_opengl_web;
 #[cfg(target_arch = "wasm32")]
 pub use gameboy_opengl_web::DOMInfo;
 #[cfg(target_arch = "wasm32")]
-=======
->>>>>>> 31fbc186
 #[macro_use]
 extern crate stdweb;
 
@@ -26,11 +23,7 @@
         Ok(dom_info) => gameboy_opengl_web::start(rom, dom_info),
         Err(err) => {
             let msg = format!("{:?}", err);
-<<<<<<< HEAD
-            console!(log, "bad parse: ", msg);
-=======
             console!(error, "bad parse: ", msg);
->>>>>>> 31fbc186
         }
     }
 }